- Add new '--skip-invitation' flag for `reclaim-mannequin` to allow EMU organizations to reclaim mannequins without an email invitation
- Write warnings to log and console if GitHub is experiencing an availability incident.
- Improve the error thrown when you have insufficient permissions for the target GitHub organization to explicitly mention the relevant organization
<<<<<<< HEAD
- Fix the `Multiple repositories found in archive` error by adding migration support for fork repositories. This is accomplished by passing the full
  Bitbucket Server repository URL to GEI when starting the migration. This URL is constructed using the `--bbs-server-url`, `--bbs-project`, and
  `--bbs-repo` arguments supplied to the `migrate-repo` command.
=======
- Write log output prior to making API calls in wait-for-migration commands
>>>>>>> 20083bac
<|MERGE_RESOLUTION|>--- conflicted
+++ resolved
@@ -1,10 +1,7 @@
 - Add new '--skip-invitation' flag for `reclaim-mannequin` to allow EMU organizations to reclaim mannequins without an email invitation
 - Write warnings to log and console if GitHub is experiencing an availability incident.
 - Improve the error thrown when you have insufficient permissions for the target GitHub organization to explicitly mention the relevant organization
-<<<<<<< HEAD
+- Write log output prior to making API calls in wait-for-migration commands
 - Fix the `Multiple repositories found in archive` error by adding migration support for fork repositories. This is accomplished by passing the full
   Bitbucket Server repository URL to GEI when starting the migration. This URL is constructed using the `--bbs-server-url`, `--bbs-project`, and
-  `--bbs-repo` arguments supplied to the `migrate-repo` command.
-=======
-- Write log output prior to making API calls in wait-for-migration commands
->>>>>>> 20083bac
+  `--bbs-repo` arguments supplied to the `migrate-repo` command.